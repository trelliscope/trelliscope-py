--- conflicted
+++ resolved
@@ -1,32 +1,13 @@
-<<<<<<< HEAD
-"""Contains utility functions that facilitate the html, JavaScript, and other widgets needed for Trelliscope viewing."""
-import json
-import os
-import shutil
-import uuid
-=======
-"""
-Contains utility functions that facilitate writing the html and support files for viewing.
-"""
->>>>>>> 9a15af20
+"""Contains utility functions that facilitate writing the html and support files for viewing."""
 from pathlib import Path
 
 DEFAULT_JAVASCRIPT_VERSION = "0.7.5"
 
 
-<<<<<<< HEAD
-
-def write_javascript_lib(output_path: str) -> None:
-    """Writes the JavaScript lib code to the directory specified.
-
-    Args:
-        output_path: The path to the parent directory to write to, (not including "lib").
-=======
 def write_index_html(
     output_path: str, trelliscope_id: str, javascript_version: str = None
 ) -> None:
-    """
-    Writes the main index.html file for the Trelliscope to the output directory.
+    """Writes the main index.html file for the Trelliscope to the output directory.
 
     Args:
         output_path: The absolute path to the directory that will contain
@@ -35,40 +16,19 @@
         javascript_version: The version of the Trelliscope JavaScript library
             to include from the CDN. If none is provided, the value will be
             read from the main config file.
->>>>>>> 9a15af20
     """
-
     if javascript_version is None:
         javascript_version = DEFAULT_JAVASCRIPT_VERSION
 
-<<<<<<< HEAD
-def write_widget(
-    output_path: str, trelliscope_id: str, config_info: str, is_spa: bool
-) -> None:
-    """Write index.html file for trelliscope widget to ``output_path``.
-
-    Args:
-        output_path: Output directory to write index.html file to.
-        trelliscope_id: id of trelliscope widget that is referenced in index.html.
-        config_info: Filename of .jsonp file containing config info.
-        is_spa: Boolean whether widget is single-page-app.
-    """
-    html_content = _get_index_html_content(
-        output_path, trelliscope_id, config_info, is_spa
-    )
-    html_file = os.path.join(output_path, "index.html")
-=======
     html_content = _get_index_html_content(trelliscope_id, javascript_version)
     html_file = Path(output_path) / "index.html"
->>>>>>> 9a15af20
 
     with open(html_file, "w") as output_file:
         output_file.write(html_content)
 
 
 def _get_index_html_content(trelliscope_id: str, javascript_version: str) -> str:
-    """
-    Gets the contents of the base index.html page.
+    """Gets the contents of the base index.html page.
 
     Args:
         trelliscope_id: The ID of the Trelliscope object.
@@ -78,7 +38,6 @@
     Returns:
         A string containing the html to write.
     """
-
     # Note that because this is a format string any literal {}'s need to be escaped by doubling
     index_html_content = f"""<!DOCTYPE html>
 <html lang="en">
@@ -97,15 +56,13 @@
 
 
 def write_id_file(output_path: str, trelliscope_id: str) -> None:
-    """
-    Writes the id file that belongs in the main output directory.
+    """Writes the id file that belongs in the main output directory.
 
     Args:
         output_path: The absolute path to the directory that will contain
             the file.
         trelliscope_id: The ID of the Trelliscope object.
     """
-
     id_file = Path(output_path) / "id"
 
     with open(id_file, "w") as output_file:
