--- conflicted
+++ resolved
@@ -68,20 +68,13 @@
         pretty_meta_data: bool = False,
         keysig: str = None,
         server: str = None,
-<<<<<<< HEAD
+        javascript_version: str = None,
         show_progress_bar: bool = True,
-=======
-        javascript_version: str = None,
->>>>>>> 9a15af20
     ):
         """Instantiate a Trelliscope display object.
 
         Args:
-<<<<<<< HEAD
-            dataFrame: A data frame that contains the metadata of the display as well as
-=======
             data_frame: A data frame that contains the metadata of the display as well as
->>>>>>> 9a15af20
                 a column that indicates the panels to be displayed.
             name: Name of the trelliscope display.
             description: Description of the trelliscope display. If none is provided, the
@@ -98,6 +91,7 @@
                 from the CDN is desired it can be specified here. If the default value of
                 `None` is provided, the JavaScript version compatible with this version
                 of the Python Package will be used.
+            show_progress_bar: Flag to show progress bar when creating Trelliscope app files.
         """
         # TODO: Add lots of checks here to ensure the data types match etc
 
@@ -112,13 +106,10 @@
         self.keysig: str = keysig
         self.server: str = server
         self.thumbnail_url: str = None
-<<<<<<< HEAD
+        self.javascript_version = javascript_version
         self.show_progress_bar = show_progress_bar
-=======
-        self.javascript_version = javascript_version
->>>>>>> 9a15af20
-
-        self.facet_cols: list = None
+
+        self.facet_cols: list[str] = None
 
         self.panel_options = {}  # stores PanelOptions objects used to pre-specify panel data
         self.panels = {}  # stores the actual Panel objects
@@ -1140,31 +1131,14 @@
             content=meta_data_json,
         )
 
-<<<<<<< HEAD
-    def _write_javascript_lib(self) -> None:
-        """Writes the JavaScript libraries to the output directory."""
-        output_path = self.get_output_path()
-        html_utils.write_javascript_lib(output_path)
-
-    def _write_widget(self) -> None:
-        output_path = self.get_output_path()
-        config_path = self._get_existing_config_filename()
-        config_file = os.path.basename(config_path)
-
-        id = self.id
-        is_spa = True
-=======
     def _write_index_and_id_files(self) -> None:
-        """
-        Writes the main index.html file and the id file for the Trelliscope.
-        """
+        """Writes the main index.html file and the id file for the Trelliscope."""
         output_path = self.get_output_path()
         html_utils.write_index_html(
             output_path=output_path,
             trelliscope_id=self.id,
             javascript_version=self.javascript_version,
         )
->>>>>>> 9a15af20
 
         html_utils.write_id_file(output_path=output_path, trelliscope_id=self.id)
 
